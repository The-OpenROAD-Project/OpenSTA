--- conflicted
+++ resolved
@@ -89,11 +89,7 @@
 		  float &slew,
 		  float &cap) const;
   void setIsScaled(bool is_scaled) override;
-<<<<<<< HEAD
-  float axisValue(const TableAxisPtr& axis,
-=======
   float axisValue(const TableAxis *axis,
->>>>>>> 163d776a
 		  float load_cap,
 		  float in_slew,
 		  float related_out_cap) const;
@@ -168,11 +164,7 @@
 		      float &axis_value1,
 		      float &axis_value2,
 		      float &axis_value3) const;
-<<<<<<< HEAD
-  float axisValue(const TableAxisPtr& axis,
-=======
   float axisValue(const TableAxis *axis,
->>>>>>> 163d776a
 		  float load_cap,
 		  float in_slew,
 		  float related_out_cap) const;
@@ -201,18 +193,9 @@
   void setScaleFactorType(ScaleFactorType type);
   int order() const;
   TableTemplate *tblTemplate() const { return tbl_template_; }
-<<<<<<< HEAD
-  TableAxisPtr axis1() const;
-  TableAxisPtr axis2() const;
-  TableAxisPtr axis3() const;
-  const TableAxisPtr& readonly_axis1() const;
-  const TableAxisPtr& readonly_axis2() const;
-  const TableAxisPtr& readonly_axis3() const;
-=======
   const TableAxis *axis1() const;
   const TableAxis *axis2() const;
   const TableAxis *axis3() const;
->>>>>>> 163d776a
   void setIsScaled(bool is_scaled);
   float value(size_t index1,
               size_t index2,
@@ -262,18 +245,9 @@
   virtual ~Table() {}
   void setScaleFactorType(ScaleFactorType type);
   virtual int order() const = 0;
-<<<<<<< HEAD
-  virtual TableAxisPtr axis1() const { return nullptr; }
-  virtual TableAxisPtr axis2() const { return nullptr; }
-  virtual TableAxisPtr axis3() const { return nullptr; }
-  virtual const TableAxisPtr& readonly_axis1() const { return nullptr; }
-  virtual const TableAxisPtr& readonly_axis2() const { return nullptr; }
-  virtual const TableAxisPtr& readonly_axis3() const { return nullptr; }
-=======
   virtual const TableAxis *axis1() const { return nullptr; }
   virtual const TableAxis *axis2() const { return nullptr; }
   virtual const TableAxis *axis3() const { return nullptr; }
->>>>>>> 163d776a
   void setIsScaled(bool is_scaled);
   virtual float value(size_t axis_idx1,
                       size_t axis_idx2,
@@ -342,12 +316,7 @@
   Table1(Table1 &&table);
   Table1 &operator= (Table1 &&table);
   int order() const override { return 1; }
-<<<<<<< HEAD
-  TableAxisPtr axis1() const override { return axis1_; }
-  const TableAxisPtr& readonly_axis1() const override { return axis1_; }
-=======
   const TableAxis *axis1() const override { return axis1_.get(); }
->>>>>>> 163d776a
   float value(size_t axis_index1,
               size_t axis_index2,
               size_t axis_index3) const override;
@@ -392,15 +361,8 @@
 	 TableAxisPtr axis2);
   virtual ~Table2();
   int order() const override { return 2; }
-<<<<<<< HEAD
-  TableAxisPtr axis1() const override { return axis1_; }
-  TableAxisPtr axis2() const override { return axis2_; }
-  const TableAxisPtr& readonly_axis1() const override { return axis1_; }
-  const TableAxisPtr& readonly_axis2() const override { return axis2_; }
-=======
   const TableAxis *axis1() const override { return axis1_.get(); }
   const TableAxis *axis2() const override { return axis2_.get(); }
->>>>>>> 163d776a
   float value(size_t axis_index1,
               size_t axis_index2,
               size_t axis_index3) const override;
@@ -444,18 +406,9 @@
 	 TableAxisPtr axis3);
   virtual ~Table3() {}
   int order() const override { return 3; }
-<<<<<<< HEAD
-  TableAxisPtr axis1() const override { return axis1_; }
-  TableAxisPtr axis2() const override { return axis2_; }
-  TableAxisPtr axis3() const override { return axis3_; }
-  const TableAxisPtr& readonly_axis1() const override { return axis1_; }
-  const TableAxisPtr& readonly_axis2() const override { return axis2_; }
-  const TableAxisPtr& readonly_axis3() const override { return axis3_; }
-=======
   const TableAxis *axis1() const override { return axis1_.get(); }
   const TableAxis *axis2() const override { return axis2_.get(); }
   const TableAxis *axis3() const override { return axis3_.get(); }
->>>>>>> 163d776a
   float value(size_t axis_index1,
               size_t axis_index2,
               size_t axis_index3) const override;
