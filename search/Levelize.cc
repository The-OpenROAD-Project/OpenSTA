// OpenSTA, Static Timing Analyzer
// Copyright (c) 2025, Parallax Software, Inc.
// 
// This program is free software: you can redistribute it and/or modify
// it under the terms of the GNU General Public License as published by
// the Free Software Foundation, either version 3 of the License, or
// (at your option) any later version.
// 
// This program is distributed in the hope that it will be useful,
// but WITHOUT ANY WARRANTY; without even the implied warranty of
// MERCHANTABILITY or FITNESS FOR A PARTICULAR PURPOSE. See the
// GNU General Public License for more details.
// 
// You should have received a copy of the GNU General Public License
// along with this program. If not, see <https://www.gnu.org/licenses/>.
// 
// The origin of this software must not be misrepresented; you must not
// claim that you wrote the original software.
// 
// Altered source versions must be plainly marked as such, and must not be
// misrepresented as being the original software.
// 
// This notice may not be removed or altered from any source distribution.

#include "Levelize.hh"

#include <algorithm>
#include <deque>
#include <limits>

#include "Report.hh"
#include "Debug.hh"
#include "Stats.hh"
#include "TimingRole.hh"
#include "PortDirection.hh"
#include "Network.hh"
#include "Sdc.hh"
#include "Graph.hh"
#include "GraphCmp.hh"
#include "SearchPred.hh"
#include "Variables.hh"
#include "GraphDelayCalc.hh"

namespace sta {

using std::max;

Levelize::Levelize(StaState *sta) :
  StaState(sta),
  search_pred_(sta),
  levelized_(false),
  levels_valid_(false),
  max_level_(0),
  level_space_(10),
<<<<<<< HEAD
  max_incremental_level_(std::numeric_limits<size_t>::max()),
=======
>>>>>>> 849832a9
  roots_(graph_),
  relevelize_from_(graph_),
  observer_(nullptr)
{
}

Levelize::~Levelize()
{
  delete observer_;
  loops_.deleteContents();
}

void
Levelize::setLevelSpace(Level space)
{
  level_space_ = space;
}

void
Levelize::setObserver(LevelizeObserver *observer)
{
  delete observer_;
  observer_ = observer;
}

void
Levelize::clear()
{
  levelized_ = false;
  levels_valid_ = false;
  roots_.clear();
  relevelize_from_.clear();
  clearLoopEdges();
  loops_.deleteContentsClear();
  loop_edges_.clear();
  max_level_ = 0;
}

void
Levelize::clearLoopEdges()
{
  EdgeSet::Iterator edge_iter(disabled_loop_edges_);
  while (edge_iter.hasNext()) {
    Edge *edge = edge_iter.next();
    edge->setIsDisabledLoop(false);
  }
  disabled_loop_edges_.clear();
}

void
Levelize::ensureLevelized()
{
  if (!levels_valid_) {
    if (levelized_)
      relevelize();
    else
      levelize();
  }
}

#define onPath() visied2()
#define setOnPath(on_path) setVisited2(on_path)

void
Levelize::levelize()
{
  Stats stats(debug_, report_);
  debugPrint(debug_, "levelize", 1, "levelize");
  clear();
  if (observer_)
    observer_->levelsChangedBefore();

  VertexIterator vertex_iter(graph_);
  while (vertex_iter.hasNext()) {
    Vertex *vertex = vertex_iter.next();
    // findBackEdges() init
    vertex->setVisited(false);
    vertex->setOnPath(false);
    // assignLevels init
    vertex->setLevel(-1);
  }

  findRoots();
  findBackEdges();
  VertexSeq topo_sorted = findTopologicalOrder();
  assignLevels(topo_sorted);
  ensureLatchLevels();

  // Set level of stranded vertices (constants) to zero.
  VertexIterator vertex_iter2(graph_);
  while (vertex_iter2.hasNext()) {
    Vertex *vertex = vertex_iter2.next();
    if (vertex->level() == -1)
      setLevel(vertex, 0);
    // cleanup
    vertex->setVisited(false);
    vertex->setOnPath(false);
  }
  relevelize_from_.clear();
  levelized_ = true;
  levels_valid_ = true;
  stats.report("Levelize");
}

void
Levelize::findRoots()
{
  roots_.clear();
  VertexIterator vertex_iter(graph_);
  while (vertex_iter.hasNext()) {
    Vertex *vertex = vertex_iter.next();
    if (isRoot(vertex)) {
      debugPrint(debug_, "levelize", 2, "root %s%s",
                 vertex->to_string(this).c_str(),
                 hasFanout(vertex) ? " fanout" : "");
      roots_.insert(vertex);
    }
  }
  if (debug_->check("levelize", 1)) {
    size_t fanout_roots = 0;
    for (Vertex *root : roots_) {
      if (hasFanout(root))
          fanout_roots++;
    }
    debugPrint(debug_, "levelize", 1, "Found %zu roots %zu with fanout",
               roots_.size(),
               fanout_roots);
  }
}

// Root vertices have at no non-disabled edges entering them
// and are not disabled and have non-disabled fanout edges.
bool
Levelize::isRoot(Vertex *vertex)
{
  if (search_pred_.searchTo(vertex)) {
    VertexInEdgeIterator edge_iter1(vertex, graph_);
    while (edge_iter1.hasNext()) {
      Edge *edge = edge_iter1.next();
      Vertex *from_vertex = edge->from(graph_);
      if (search_pred_.searchFrom(from_vertex)
	  && search_pred_.searchThru(edge))
        return false;
    }
    // Levelize bidirect driver as if it was a fanout of the bidirect load.
    return !(graph_delay_calc_->bidirectDrvrSlewFromLoad(vertex->pin())
             && vertex->isBidirectDriver());
  }
  else
    return false;
}

bool
Levelize::hasFanout(Vertex *vertex)
{
  bool has_fanout = false;
  if (search_pred_.searchFrom(vertex)) {
    VertexOutEdgeIterator edge_iter2(vertex, graph_);
    while (edge_iter2.hasNext()) {
      Edge *edge = edge_iter2.next();
      Vertex *to_vertex = edge->from(graph_);
      if (search_pred_.searchTo(to_vertex)
	  && search_pred_.searchThru(edge)) {
        has_fanout = true;
        break;
      }
    }
    // Levelize bidirect driver as if it was a fanout of the bidirect load.
    if (graph_delay_calc_->bidirectDrvrSlewFromLoad(vertex->pin())
        && !vertex->isBidirectDriver())
      has_fanout = true;
  }
  return has_fanout;
}

// Non-recursive DFS to find back edges so the graph is acyclic.
void
Levelize::findBackEdges()
{
  Stats stats(debug_, report_);
  EdgeSeq path;
  FindBackEdgesStack stack;

  VertexSeq sorted_roots = sortedRootsWithFanout();
  for (Vertex *vertex : sorted_roots) {
    vertex->setVisited(true);
    vertex->setOnPath(true);
    stack.emplace(vertex, new VertexOutEdgeIterator(vertex, graph_));
  }

  findBackEdges(path, stack);
  findCycleBackEdges();
  stats.report("Levelize find back edges");
}

VertexSeq
Levelize::sortedRootsWithFanout()
{
  VertexSeq roots;
  for (Vertex *root : roots_) {
    if (hasFanout(root))
      roots.push_back(root);
  }
  // Sort the roots so that loop breaking is stable in regressions.
  // Skip sorting if it will take a long time.
  if (roots.size() < 100)
    sort(roots, VertexNameLess(network_));
  return roots;
}

EdgeSet
Levelize::findBackEdges(EdgeSeq &path,
                        FindBackEdgesStack &stack)
{
  EdgeSet back_edges;
  while (!stack.empty()) {
    VertexEdgeIterPair vertex_iter = stack.top();
    Vertex *vertex = vertex_iter.first;
    VertexOutEdgeIterator *edge_iter = vertex_iter.second;
    if (edge_iter->hasNext()) {
      Edge *edge = edge_iter->next();
      if (search_pred_.searchThru(edge)) {
        Vertex *to_vertex = edge->to(graph_);
        if (!to_vertex->visited()) {
          to_vertex->setVisited(true);
          to_vertex->setOnPath(true);
          path.push_back(edge);
          stack.emplace(to_vertex, new VertexOutEdgeIterator(to_vertex, graph_));
        }
        else if (to_vertex->visited2()) { // on path
          // Found a back edge (loop).
          recordLoop(edge, path);
          back_edges.insert(edge);
        }
      }
    }
    else {
      delete edge_iter;
      stack.pop();
      vertex->setOnPath(false);
      if (!path.empty())
        path.pop_back();
    }
  }
  return back_edges;
}

// Find back edges in cycles that are were not accessible from roots.
// Add roots for the disabled back edges so they are become accessible.
void
Levelize::findCycleBackEdges()
{
  // Search root-less cycles for back edges.
  VertexSeq unvisited = findUnvisitedVertices();
  // Sort cycle vertices so results are stable.
  // Skip sorting if it will take a long time.
  if (unvisited.size() < 100)
    sort(unvisited, VertexNameLess(network_));
  size_t back_edge_count = 0;
  VertexSet visited(graph_);
  for (Vertex *vertex : unvisited) {
    if (visited.find(vertex) == visited.end()) {
      VertexSet path_vertices(graph_);
      EdgeSeq path;
      FindBackEdgesStack stack;
      visited.insert(vertex);
      path_vertices.insert(vertex);
      stack.emplace(vertex, new VertexOutEdgeIterator(vertex, graph_));
      EdgeSet back_edges = findBackEdges(path, stack);
      for (Edge *back_edge : back_edges)
        roots_.insert(back_edge->from(graph_));
      back_edge_count += back_edges.size();
    }
  }
  debugPrint(debug_, "levelize", 1, "Found %zu cycle back edges", back_edge_count);
}

// Find vertices in cycles that are were not accessible from roots.
VertexSeq
Levelize::findUnvisitedVertices()
{
  VertexSeq unvisited;
  VertexIterator vertex_iter(graph_);
  while (vertex_iter.hasNext()) {
    Vertex *vertex = vertex_iter.next();
    if (!vertex->visited()
	&& search_pred_.searchFrom(vertex))
      unvisited.push_back(vertex);
  }
  return unvisited;
}

////////////////////////////////////////////////////////////////

VertexSeq
Levelize::findTopologicalOrder()
{
  Stats stats(debug_, report_);
  std::map<Vertex*, int> in_degree;

  VertexIterator vertex_iter(graph_);
  while (vertex_iter.hasNext()) {
    Vertex *vertex = vertex_iter.next();
    if (search_pred_.searchFrom(vertex)) {
      VertexOutEdgeIterator edge_iter(vertex, graph_);
      while (edge_iter.hasNext()) {
        Edge *edge = edge_iter.next();
        Vertex *to_vertex = edge->to(graph_);
        if (search_pred_.searchThru(edge)
            && search_pred_.searchTo(to_vertex))
          in_degree[to_vertex] += 1;
        if (edge->role() == TimingRole::latchDtoQ())
          latch_d_to_q_edges_.insert(edge);
      }
      // Levelize bidirect driver as if it was a fanout of the bidirect load.
      const Pin *pin = vertex->pin();
      if (graph_delay_calc_->bidirectDrvrSlewFromLoad(pin)
          && !vertex->isBidirectDriver()) {
        Vertex *to_vertex = graph_->pinDrvrVertex(pin);;
        if (search_pred_.searchTo(to_vertex))
          in_degree[to_vertex] += 1;
      }
    }
  }

  std::deque<Vertex*> queue;
  for (Vertex *root : roots_)
    queue.push_back(root);

  VertexSeq topo_order;
  while (!queue.empty()) {
    Vertex *vertex = queue.front();
    queue.pop_front();
    topo_order.push_back(vertex);
    if (search_pred_.searchFrom(vertex)) {
      VertexOutEdgeIterator edge_iter(vertex, graph_);
      while (edge_iter.hasNext()) {
        Edge *edge = edge_iter.next();
        Vertex *to_vertex = edge->to(graph_);
        if (search_pred_.searchThru(edge)
            && search_pred_.searchTo(to_vertex)) {
          const auto &to_degree_itr = in_degree.find(to_vertex);
          int &to_in_degree = to_degree_itr->second;
          to_in_degree -= 1;
          if (to_in_degree == 0)
            queue.push_back(to_vertex);
        }
      }
    }
    // Levelize bidirect driver as if it was a fanout of the bidirect load.
    const Pin *pin = vertex->pin();
    if (graph_delay_calc_->bidirectDrvrSlewFromLoad(pin)
        && !vertex->isBidirectDriver()) {
      Vertex *to_vertex = graph_->pinDrvrVertex(pin);
      if (search_pred_.searchTo(to_vertex)) {
        const auto &degree_itr = in_degree.find(to_vertex);
        int &in_degree = degree_itr->second;
        in_degree -= 1;
        if (in_degree == 0)
          queue.push_back(to_vertex);
      }
    }
  }

  if (debug_->check("levelize", 1)) {
    VertexIterator vertex_iter(graph_);
    while (vertex_iter.hasNext()) {
      Vertex *vertex = vertex_iter.next();
      if (in_degree[vertex] != 0)
        debugPrint(debug_, "levelize", 2, "topological sort missing %s",
                   vertex->to_string(this).c_str());
    }
  }
  if (debug_->check("levelize", 3)) {
    report_->reportLine("Topological sort");
    for (Vertex *vertex : topo_order)
      report_->reportLine("%s", vertex->to_string(this).c_str());
  }
  stats.report("Levelize topological sort");
  return topo_order;
}

void
Levelize::recordLoop(Edge *edge,
		     EdgeSeq &path)
{
  debugPrint(debug_, "levelize", 2, "Loop edge %s (%s)",
             edge->to_string(this).c_str(),
             edge->role()->to_string().c_str());
  EdgeSeq *loop_edges = loopEdges(path, edge);
  GraphLoop *loop = new GraphLoop(loop_edges);
  loops_.push_back(loop);
  if (variables_->dynamicLoopBreaking())
    sdc_->makeLoopExceptions(loop);

  // Record disabled loop edges so they can be cleared without
  // traversing the entire graph to find them.
  disabled_loop_edges_.insert(edge);
  edge->setIsDisabledLoop(true);
}

EdgeSeq *
Levelize::loopEdges(EdgeSeq &path,
		    Edge *closing_edge)
{
  debugPrint(debug_, "loop", 2, "Loop");
  EdgeSeq *loop_edges = new EdgeSeq;
  // Skip the "head" of the path up to where closing_edge closes the loop.
  Pin *loop_pin = closing_edge->to(graph_)->pin();
  bool copy = false;
  EdgeSeq::Iterator edge_iter(path);
  while (edge_iter.hasNext()) {
    Edge *edge = edge_iter.next();
    Pin *from_pin = edge->from(graph_)->pin();
    if (from_pin == loop_pin)
      copy = true;
    if (copy) {
      debugPrint(debug_, "loop", 2, " %s",
                 edge->to_string(this).c_str());
      loop_edges->push_back(edge);
      loop_edges_.insert(edge);
    }
  }
  debugPrint(debug_, "loop", 2, " %s",
             closing_edge->to_string(this).c_str());
  loop_edges->push_back(closing_edge);
  loop_edges_.insert(closing_edge);
  return loop_edges;
}

void
Levelize::reportPath(EdgeSeq &path) const
{
  bool first_edge = true;
  EdgeSeq::Iterator edge_iter(path);
  while (edge_iter.hasNext()) {
    Edge *edge = edge_iter.next();
    if (first_edge)
      report_->reportLine(" %s", edge->from(graph_)->to_string(this).c_str());
    report_->reportLine(" %s", edge->to(graph_)->to_string(this).c_str());
    first_edge = false;
  }
}

////////////////////////////////////////////////////////////////

void
Levelize::assignLevels(VertexSeq &topo_sorted)
{
  for (Vertex *root : roots_)
    setLevel(root, 0);
  for (Vertex *vertex : topo_sorted) {
    if (vertex->level() != -1
	&& search_pred_.searchFrom(vertex)) {
      VertexOutEdgeIterator edge_iter(vertex, graph_);
      while (edge_iter.hasNext()) {
        Edge *edge = edge_iter.next();
        Vertex *to_vertex = edge->to(graph_);
        if (search_pred_.searchThru(edge)
            && search_pred_.searchTo(to_vertex))
          setLevel(to_vertex, max(to_vertex->level(),
                                  vertex->level() + level_space_));
      }
      // Levelize bidirect driver as if it was a fanout of the bidirect load.
      const Pin *pin = vertex->pin();
      if (graph_delay_calc_->bidirectDrvrSlewFromLoad(pin)
          && !vertex->isBidirectDriver()) {
        Vertex *to_vertex = graph_->pinDrvrVertex(pin);
        if (search_pred_.searchTo(to_vertex))
          setLevel(to_vertex, max(to_vertex->level(),
                                  vertex->level() + level_space_));
      }
    }
  }
}

////////////////////////////////////////////////////////////////

// Make sure latch D input level is not the same as the Q level.
// This is because the Q arrival depends on the D arrival and
// to find them in parallel they have to be scheduled separately
// to avoid a race condition.
void
Levelize::ensureLatchLevels()
{
  EdgeSet::Iterator latch_edge_iter(latch_d_to_q_edges_);
  while (latch_edge_iter.hasNext()) {
    Edge *edge = latch_edge_iter.next();
    Vertex *from = edge->from(graph_);
    Vertex *to = edge->to(graph_);
    if (from->level() == to->level())
      setLevel(from, from->level() + level_space_);
  }
  latch_d_to_q_edges_.clear();
}

void
Levelize::setLevel(Vertex  *vertex,
		   Level level)
{
  debugPrint(debug_, "levelize", 2, "set level %s %d",
             vertex->to_string(this).c_str(),
             level);
  vertex->setLevel(level);
  max_level_ = max(level, max_level_);
  if (level >= Graph::vertex_level_max)
    report_->critical(616, "maximum logic level exceeded");
}

void
Levelize::invalid()
{
  if (levelized_) {
    debugPrint(debug_, "levelize", 1, "levels invalid");
    levelized_ = false;
    levels_valid_ = false;
  }
}

void
Levelize::invalidFrom(Vertex *vertex)
{
  if (levelized_) {
    debugPrint(debug_, "levelize", 1, "level invalid from %s",
               vertex->to_string(this).c_str());
    VertexInEdgeIterator edge_iter(vertex, graph_);
    while (edge_iter.hasNext()) {
      Edge *edge = edge_iter.next();
      Vertex *from_vertex = edge->from(graph_);
      relevelize_from_.insert(from_vertex);
    }
    relevelize_from_.insert(vertex);
    levels_valid_ = false;
  }
}

void
Levelize::deleteVertexBefore(Vertex *vertex)
{
  if (levelized_) {
    roots_.erase(vertex);
    relevelize_from_.erase(vertex);
  }
}

void
Levelize::relevelizeFrom(Vertex *vertex)
{
  if (levelized_) {
    debugPrint(debug_, "levelize", 1, "level invalid from %s",
               vertex->to_string(this).c_str());
    relevelize_from_.insert(vertex);
    levels_valid_ = false;
  }
}

void
Levelize::deleteEdgeBefore(Edge *edge)
{
  if (levelized_
      && loop_edges_.hasKey(edge)) {
    debugPrint(debug_, "levelize", 2, "delete loop edge %s",
               edge->to_string(this).c_str());
    disabled_loop_edges_.erase(edge);
    // Relevelize if a loop edge is removed. Incremental levelization
    // fails because the DFS path will be missing.
    levelized_ = false;
    levels_valid_ = false;
  }
}

// Incremental relevelization.
// Note that if vertices or edges are removed from the graph the
// downstream levels will NOT be reduced to the "correct" level (the
// search will immediately terminate without visiting downstream
// vertices because the new level is less than the existing level).
// This is acceptable because the BFS search that depends on the
// levels only requires that a vertex level be greater than that of
// its predecessors.
void
Levelize::relevelize()
{
  for (Vertex *vertex : relevelize_from_) {
    debugPrint(debug_, "levelize", 1, "relevelize from %s",
               vertex->to_string(this).c_str());
    if (search_pred_.searchFrom(vertex)) {
      if (isRoot(vertex))
	roots_.insert(vertex);
      VertexSet path_vertices(graph_);
      EdgeSeq path;
      visit(vertex, nullptr, vertex->level(), 1, path_vertices, path);
    }
  }
  ensureLatchLevels();
  levels_valid_ = true;
  relevelize_from_.clear();
}

void
Levelize::visit(Vertex *vertex,
		Edge *from,
                Level level,
		Level level_space,
                VertexSet &path_vertices,
		EdgeSeq &path)
{
  Pin *from_pin = vertex->pin();
  setLevelIncr(vertex, level);
  path_vertices.insert(vertex);
  if (from)
    path.push_back(from);

  if (search_pred_.searchFrom(vertex)) {
    VertexOutEdgeIterator edge_iter(vertex, graph_);
    while (edge_iter.hasNext()) {
      Edge *edge = edge_iter.next();
      Vertex *to_vertex = edge->to(graph_);
      if (search_pred_.searchThru(edge)
	  && search_pred_.searchTo(to_vertex)) {
        if (path_vertices.find(to_vertex) != path_vertices.end())
	  // Back edges form feedback loops.
          recordLoop(edge, path);
        else if (to_vertex->level() <= level)
	  visit(to_vertex, edge, level+level_space, level_space,
		path_vertices, path);
      }
      if (edge->role() == TimingRole::latchDtoQ())
	  latch_d_to_q_edges_.insert(edge);
    }
    // Levelize bidirect driver as if it was a fanout of the bidirect load.
    if (graph_delay_calc_->bidirectDrvrSlewFromLoad(from_pin)
	&& !vertex->isBidirectDriver()) {
      Vertex *to_vertex = graph_->pinDrvrVertex(from_pin);
      if (search_pred_.searchTo(to_vertex)
	  && (to_vertex->level() <= level))
	visit(to_vertex, nullptr, level+level_space, level_space,
	      path_vertices, path);
    }
  }
  path_vertices.erase(vertex);
  if (from)
    path.pop_back();
}

bool
Levelize::isDisabledLoop(Edge *edge) const
{
  return disabled_loop_edges_.hasKey(edge);
}

void
Levelize::setLevelIncr(Vertex  *vertex,
                       Level level)
{
  debugPrint(debug_, "levelize", 2, "set level %s %d",
             vertex->to_string(this).c_str(),
             level);
  if (vertex->level() != level) {
    if (observer_)
      observer_->levelChangedBefore(vertex);
    vertex->setLevel(level);
  }
  max_level_ = max(level, max_level_);
  if (level >= Graph::vertex_level_max)
    criticalError(617, "maximum logic level exceeded");
}

void
Levelize::checkLevels()
{
  VertexIterator vertex_iter(graph_);
  while (vertex_iter.hasNext()) {
    Vertex *vertex = vertex_iter.next();
    if (search_pred_.searchTo(vertex)) {
      Level level = vertex->level();
      VertexInEdgeIterator edge_iter1(vertex, graph_);
      while (edge_iter1.hasNext()) {
	Edge *edge = edge_iter1.next();
	Vertex *from_vertex = edge->from(graph_);
	Level from_level = from_vertex->level();
	if (search_pred_.searchFrom(from_vertex)
	    && search_pred_.searchThru(edge)
	    && from_level >= level
	    // Loops with no entry edges are all level zero.
	    && !(from_level == 0 && level == 0))
	  report_->warn(617, "level check failed %s %d -> %s %d",
			from_vertex->name(network_),
			from_vertex->level(),
			vertex->name(network_),
			level);
      }
    }
  }
}

////////////////////////////////////////////////////////////////

GraphLoop::GraphLoop(EdgeSeq *edges) :
  edges_(edges)
{
}

GraphLoop::~GraphLoop()
{
  delete edges_;
}

bool
GraphLoop::isCombinational() const
{
  EdgeSeq::Iterator edge_iter(edges_);
  while (edge_iter.hasNext()) {
    Edge *edge = edge_iter.next();
    const TimingRole *role = edge->role();
    if (!(role == TimingRole::wire()
	  || role == TimingRole::combinational()
	  || role == TimingRole::tristateEnable()
	  || role == TimingRole::tristateDisable()))
      return false;
  }
  return true;
}

void
GraphLoop::report(const StaState *sta) const
{
  Graph *graph = sta->graph();
  Report *report = sta->report();
  bool first_edge = true;
  EdgeSeq::Iterator loop_edge_iter(edges_);
  while (loop_edge_iter.hasNext()) {
    Edge *edge = loop_edge_iter.next();
    if (first_edge)
      report->reportLine(" %s", edge->from(graph)->to_string(sta).c_str());
    report->reportLine(" %s", edge->to(graph)->to_string(graph).c_str());
    first_edge = false;
  }
}

} // namespace<|MERGE_RESOLUTION|>--- conflicted
+++ resolved
@@ -52,10 +52,6 @@
   levels_valid_(false),
   max_level_(0),
   level_space_(10),
-<<<<<<< HEAD
-  max_incremental_level_(std::numeric_limits<size_t>::max()),
-=======
->>>>>>> 849832a9
   roots_(graph_),
   relevelize_from_(graph_),
   observer_(nullptr)
